--- conflicted
+++ resolved
@@ -136,13 +136,8 @@
 # torchvision==0.14.1
 def install_packages():
     print("Install Torch")
-<<<<<<< HEAD
-    gpus = check_gpu()
+    # gpus = check_gpu()
     packages = ["torch<2.0.0", "torchvision<2.0.0", "torchaudio<2.0.0"]
-=======
-    # gpus = check_gpu()
-    packages = ["torch<=1.13", "torchvision<=0.18", "torchaudio<=0.13"]
->>>>>>> 310ec313
     # Only use with Windows
     # if gpus:
     #     print("GPU detected:")
